import numpy as np
from .units import *


class Observation:
    """
    A class representing an astronomical observation.

    This class encapsulates various parameters and methods related to
    astronomical observations, including target star properties, planet
    characteristics, observational settings, telescope specifications,
    instrument details, and detector parameters.

    Attributes:
    -----------
    lambd : np.ndarray
        Wavelength array (in microns).
    nlambd : int
        Number of wavelength points.
    SNR : np.ndarray
        Signal-to-noise ratio array.
    photap_rad : float
        Photometric aperture radius (in units of lambda/D).
    psf_trunc_ratio : np.ndarray
        PSF truncation ratio.
    tp : ndarray
        Exposure time of every planet (nmeananom x norbits x ntargs array).
    exptime : ndarray
        Exposure time for each target and wavelength.
    fullsnr : ndarray
        Signal-to-noise ratio for each target and wavelength.
    td_limit : float
        Limit placed on exposure times.

    """

    def __init__(self) -> None:
        """
        Initialize the default parameters of the Observation class.
        """
        # Misc parameters that probably don't need to be changed
        self.td_limit = 1e20 * TIME  # limit placed on exposure times # scalar

    def load_configuration(self, parameters: dict) -> None:
        """
        Load configuration parameters for the simulation from a dictionary of
        parameters that was read from the input file.

        Parameters
        ----------
        parameters : dict
            A dictionary containing simulation parameters including target star
            parameters, planet parameters, and observational parameters.
        Returns
        -------
        None
        """

        # -------- INPUTS ---------
        # Observational parameters

        self.wavelength = (
            parameters["wavelength"] * WAVELENGTH
        )  # wavelength # nlambd array #unit: micron

        self.SNR = parameters["snr"] * DIMENSIONLESS  # signal to noise # nlambd array
<<<<<<< HEAD

        if "psf_trunc_ratio" in parameters:
            self.psf_trunc_ratio = (
                parameters["psf_trunc_ratio"] * DIMENSIONLESS
            )  # scalar
        elif "photap_rad" in parameters:
            self.photap_rad = parameters["photap_rad"] * LAMBDA_D  # (lambd/D) # scalar

        else:
            raise KeyError(
=======
        if "photap_rad" in parameters and parameters["photap_rad"] is not None:
            self.photap_rad = parameters["photap_rad"] * LAMBDA_D  # (lambd/D) # scalar
        if "psf_trunc_ratio" in parameters and parameters["psf_trunc_ratio"] is not None:
            self.psf_trunc_ratio = (
                parameters["psf_trunc_ratio"] * DIMENSIONLESS
            )  # scalar
        if "photap_rad" not in parameters and "psf_trunc_ratio" not in parameters:
            raise ValueError(
>>>>>>> e1293ebf
                "Either 'photap_rad' or 'psf_trunc_ratio' must be provided in the parameters."
            )
        # If both are provided, we'll use psf_trunc_ratio and ignore photap_rad
        if "photap_rad" in parameters and "psf_trunc_ratio" in parameters and parameters["photap_rad"] is not None and parameters["psf_trunc_ratio"] is not None:
            print(
                "Warning: Both 'photap_rad' and 'psf_trunc_ratio' provided. Using 'psf_trunc_ratio' and ignoring 'photap_rad'."
            )
            self.photap_rad = None # ignore photap_rad by setting to None
            # TODO goes with coronagraph implementation of photap_rad function.

        self.CRb_multiplier = float(parameters["CRb_multiplier"])

        self.nlambd = len(self.wavelength)

    def set_output_arrays(self):
        """
        Initialize output arrays:

        - tp : ndarray
            Exposure time of every planet (nmeananom x norbits x ntargs array).
        - exptime : ndarray
            Exposure time for each target and wavelength.
        - fullsnr : ndarray
            Signal-to-noise ratio for each target and wavelength.
        """
        # Initialize some arrays needed for outputs...
        self.tp = 0.0 * TIME  # exposure time of every planet
        # (nmeananom x norbits x ntargs array), used in c function
        # [NOTE: nmeananom = nphases in C code]
        # NOTE: ntargs fixed to 1.
        self.exptime = np.full((self.nlambd), 0.0) * TIME

        # only used for snr calculation
        self.fullsnr = np.full((self.nlambd), 0.0) * DIMENSIONLESS

    def validate_configuration(self):
        """
        Check that mandatory variables are there and have the right format.
        There can be other variables, but they are not needed for the calculation.
        """
        expected_args = {
            "wavelength": WAVELENGTH,
            "nlambd": int,
            "SNR": DIMENSIONLESS,
            "CRb_multiplier": float,
        }

        # Either photap_rad or psf_trunc_ratio must be present
        if hasattr(self, "photap_rad") and getattr(self, "photap_rad") is not None:
            expected_args["photap_rad"] = LAMBDA_D
        elif hasattr(self, "psf_trunc_ratio") and getattr(self, "psf_trunc_ratio") is not None:
            expected_args["psf_trunc_ratio"] = DIMENSIONLESS
        else:
            raise AttributeError(
                "Observation must have either 'photap_rad' or 'psf_trunc_ratio' attribute"
            )
        for arg, expected_type in expected_args.items():
            if not hasattr(self, arg):
                raise AttributeError(f"Observation is missing attribute: {arg}")
            value = getattr(self, arg)

            if expected_type is int:
                if not isinstance(value, (int, np.integer)):
                    raise TypeError(f"Observation attribute {arg} should be an integer")
            elif expected_type is float:
                if not isinstance(value, (float, np.floating)):
                    raise TypeError(f"Observation attribute {arg} should be a float")
            elif expected_type in ALL_UNITS:
                if not isinstance(value, u.Quantity):
                    raise TypeError(f"Observation attribute {arg} should be a Quantity")
                if not value.unit == expected_type:
                    raise ValueError(f"Observation attribute {arg} has incorrect units")
            else:
                raise ValueError(f"Unexpected type specification for {arg}")

            # Additional check for numerical values
            if isinstance(value, u.Quantity):
                if not np.issubdtype(value.value.dtype, np.number):
                    raise TypeError(
                        f"Observation attribute {arg} should contain numerical values"
                    )
            elif not np.issubdtype(type(value), np.number):
                raise TypeError(f"Observation attribute {arg} should be a number")<|MERGE_RESOLUTION|>--- conflicted
+++ resolved
@@ -64,7 +64,6 @@
         )  # wavelength # nlambd array #unit: micron
 
         self.SNR = parameters["snr"] * DIMENSIONLESS  # signal to noise # nlambd array
-<<<<<<< HEAD
 
         if "psf_trunc_ratio" in parameters:
             self.psf_trunc_ratio = (
@@ -75,24 +74,19 @@
 
         else:
             raise KeyError(
-=======
-        if "photap_rad" in parameters and parameters["photap_rad"] is not None:
-            self.photap_rad = parameters["photap_rad"] * LAMBDA_D  # (lambd/D) # scalar
-        if "psf_trunc_ratio" in parameters and parameters["psf_trunc_ratio"] is not None:
-            self.psf_trunc_ratio = (
-                parameters["psf_trunc_ratio"] * DIMENSIONLESS
-            )  # scalar
-        if "photap_rad" not in parameters and "psf_trunc_ratio" not in parameters:
-            raise ValueError(
->>>>>>> e1293ebf
                 "Either 'photap_rad' or 'psf_trunc_ratio' must be provided in the parameters."
             )
         # If both are provided, we'll use psf_trunc_ratio and ignore photap_rad
-        if "photap_rad" in parameters and "psf_trunc_ratio" in parameters and parameters["photap_rad"] is not None and parameters["psf_trunc_ratio"] is not None:
+        if (
+            "photap_rad" in parameters
+            and "psf_trunc_ratio" in parameters
+            and parameters["photap_rad"] is not None
+            and parameters["psf_trunc_ratio"] is not None
+        ):
             print(
                 "Warning: Both 'photap_rad' and 'psf_trunc_ratio' provided. Using 'psf_trunc_ratio' and ignoring 'photap_rad'."
             )
-            self.photap_rad = None # ignore photap_rad by setting to None
+            self.photap_rad = None  # ignore photap_rad by setting to None
             # TODO goes with coronagraph implementation of photap_rad function.
 
         self.CRb_multiplier = float(parameters["CRb_multiplier"])
@@ -135,7 +129,10 @@
         # Either photap_rad or psf_trunc_ratio must be present
         if hasattr(self, "photap_rad") and getattr(self, "photap_rad") is not None:
             expected_args["photap_rad"] = LAMBDA_D
-        elif hasattr(self, "psf_trunc_ratio") and getattr(self, "psf_trunc_ratio") is not None:
+        elif (
+            hasattr(self, "psf_trunc_ratio")
+            and getattr(self, "psf_trunc_ratio") is not None
+        ):
             expected_args["psf_trunc_ratio"] = DIMENSIONLESS
         else:
             raise AttributeError(
