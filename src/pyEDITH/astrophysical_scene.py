import numpy as np
from scipy.interpolate import interp1d
import astropy.units as u
import astropy.constants as const
from .units import *
from . import utils
from astropy.coordinates import SkyCoord


def calc_flux_zero_point(
    lambd: u.Quantity,
    output_unit: str = "pcgs",
    perlambd: bool = False,
    AB: bool = False,
    verbose: bool = False,
) -> u.Quantity:
    """
    Calculate the flux zero point for given wavelengths.

    This function calculates the flux zero point for a given set of wavelengths.
    By default, it returns Johnson zero points. If the 'AB' flag is set, it will
    return AB flux zero points.

    Parameters:
    -----------
    lambd : astropy.units.Quantity
        Wavelengths. Must be in units of length.
    output_unit : str, optional
        Output unit type. Possible values are:
        - "jy" for output in Jy
        - "cgs" for output in erg s^-1 cm^-2 Hz^-1
        - "pcgs" for output in photons s^-1 cm^-2 Hz^-1
        Default is "pcgs".
    perlambd : bool, optional
        If True, convert all output values to per wavelength instead of per frequency.
        Default is False.
    AB : bool, optional
        If True, use AB magnitude system instead of Johnson.
        Default is False.
    verbose : bool, optional
        If True, print additional information.
        Default is False.

    Returns:
    --------
    astropy.units.Quantity
        Flux zero points for the given wavelengths in the specified units.

    Raises:
    -------
    ValueError
        If output_unit is not specified or is invalid, or if incompatible options are selected.
    """

    if output_unit not in ["jy", "cgs", "pcgs"]:
        raise ValueError(
            'Invalid output_unit value. Possible values are: "jy" for output in Jy, '
            '"cgs" for output in erg s^-1 cm^-2 Hz^-1, '
            '"pcgs" for output in photons s^-1 cm^-2 Hz^-1.'
        )

    if output_unit == "jy" and perlambd:
        raise ValueError("Cannot set Jy and perlambd")

    # Ensure lambd is in the correct units (cm for CGS)
    lambd = lambd.to(u.cm)

    # Convert constants to CGS
    h_cgs = const.h.cgs.value
    c_cgs = const.c.cgs.value

    # Calculate the zero point
    if AB:
        # AB magnitude system
        f0 = 3631 * u.Jy  # AB zero point
    else:
        # Johnson magnitude system
        known_lambd = (
            np.array(
                [0.36, 0.44, 0.55, 0.71, 0.97, 1.25, 1.60, 2.22, 3.54, 4.80, 10.6, 21.0]
            )
            * u.um
        )
        known_zeropoint_jy = (
            np.array([1823, 4130, 3781, 2941, 2635, 1603, 1075, 667, 288, 170, 36, 9.4])
            * u.Jy
        )

        # Interpolation in log-log space
        interp = interp1d(
            np.log10(known_lambd.value),
            np.log10(known_zeropoint_jy.value),
            kind="cubic",
            fill_value="extrapolate",
        )
        logf0 = interp(np.log10(lambd.to(u.um).value))
        f0 = 10.0**logf0 * u.Jy

    # Convert to desired output units
    if output_unit == "cgs":
        # Convert to erg / (s * cm^2 * Hz)
        f0 = f0.to(SPECTRAL_FLUX_DENSITY_CGS)
    elif output_unit == "pcgs":
        # Convert to photons / (s * cm^2 * Hz)
        f0 = f0.to(
            PHOTON_COUNT / (u.cm**2 * u.s * u.Hz),
            equivalencies=u.spectral_density(lambd),
        )

    # Convert to per wavelength if requested
    if perlambd:
        if output_unit == "cgs":
            f0 = f0.to(u.erg / (u.s * u.cm**3), equivalencies=u.spectral_density(lambd))
        elif output_unit == "pcgs":
            f0 = f0.to(
                PHOTON_COUNT / (u.s * u.cm**3), equivalencies=u.spectral_density(lambd)
            )

    if verbose:
        print(f"Flux zero point calculated at {lambd} in units of {f0.unit}")

    return f0


def calc_exozodi_flux(
    M_V: u.Quantity,
    vmag: u.Quantity,
    nexozodis: u.Quantity,
    lambd: u.Quantity,
    lambdmag: u.Quantity,
) -> u.Quantity:
    """
    Calculate the exozodiacal light flux for given stellar and observational parameters.

    This function computes the exozodiacal light flux for a set of stars, taking into
    account their absolute and apparent magnitudes, the number of exozodis, and the
    observational wavelengths.

    Parameters:
    -----------
    M_V : Quantity
        V band absolute magnitude of stars.
    vmag : Quantity
        V band apparent magnitude of stars.
    nexozodis : Quantity
        Number of exozodis for each star.
    lambd : Quantity
        Wavelength in microns (vector of length nlambd).
    lambdmag : Quantity
        Apparent magnitude of stars at each lambd (array nlambd).
    F0lambd : Quantity
        Flux zero point at wavelength lambd (vector of length nlambd).

    Returns:
    --------
    Quantity
        Exozodi surface brightness in units of photons s^-1 cm^-2 arcsec^-2 nm^-1 / F0.
        This is equivalent to 10^(-0.4*magOmega_EZ).

    """

    if len(lambd) > 1:
        if len(lambd) != lambdmag.shape[0]:
            raise ValueError(
                "ERROR. lambdmag must have dimensions nstars x nlambd, where nlambd is the length of lambd."
            )

    vmag_1zodi = (
        22.0 * SURFACE_BRIGHTNESS
    )  # V band surface brightness of 1 zodi in mag arcsec^-2
    vflux_1zodi = 10.0 ** (
        -0.4 * vmag_1zodi.value
    )  # V band flux (modulo the F0 factor out front) #TODO check that it is correctly interpreted as dimensionless

    M_V_sun = 4.83 * MAGNITUDE  # V band absolute magnitude of Sun

    # Now, multiply by the ratio of the star's counts received at lambd to those
    # received at V band
    nlambd = len(lambd)

    flux_exozodi_lambd = np.zeros((nlambd)) * DIMENSIONLESS  # modulo factor F0

    # Adjust flux for each wavelength
    for ilambd in range(nlambd):
        flux_exozodi_lambd[ilambd] = (
            nexozodis
            * vflux_1zodi
            * 10.0 ** (-0.4 * (M_V - M_V_sun).value)
            * 10.0 ** (-0.4 * (lambdmag[ilambd] - vmag).value)
        )

    return (
        flux_exozodi_lambd * INV_SQUARE_ARCSEC
    )  # CONVERTING FROM FLUX TO SURFACE BRIGHTNESS (modulo F0 that gets multiplied later)


def calc_zodi_flux(
    dec: u.Quantity,
    ra: u.Quantity,
    lambd: u.Quantity,
    F0: u.Quantity,
    # starshade: bool = False,
    # ss_elongation: u.Quantity = None,
) -> u.Quantity:
    """

    Calculate the zodiacal light flux for given celestial coordinates and wavelengths.

    This function computes the zodiacal light flux based on the target's position in the sky,
    observation wavelengths, and whether a starshade is used. It uses the model from
    Leinert et al. (1998) to calculate the zodiacal light intensity.

    Parameters:
    -----------
    dec : Quantity
        Declination of targets in degrees (J2000 equatorial coordinate).
    ra : Quantity
        Right ascension of targets in degrees (J2000 equatorial coordinate).
    lambd : Quantity
        Wavelengths in microns (vector of length nlambd).
    F0 : Quantity
        Flux zero points at wavelengths lambd (vector of length nlambd).
    # starshade : bool, optional
    #     Flag to enable starshade mode (default is False).
    # ss_elongation : Quantity, optional
    #     Mean solar elongation for the starshade's observations in degrees (required if starshade=True).

    Returns:
    --------
    np.ndarray
        Zodi surface brightness in units of photons s^-1 cm^-2 arcsec^-2 nm^-1 / F0.
        This is equivalent to 10^(-0.4*magOmega_ZL).
        - Multiply by F0 to get photons s^-1 cm^-2 arcsec^-2 nm^-1
        - Multiply by energy of photons to get erg s^-1 cm^-2 arcsec^-2 nm^-1
        The output array has dimensions (nlambd, nstars).

    Raises:
    -------
    ValueError
        If F0 and lambd have different lengths, or if starshade mode is inconsistent with ss_elongation.

    Notes:
    ------
    - The function uses the zodiacal light model from Leinert et al. (1998).
    - For coronagraph mode, it assumes observations near solar longitude of 135 degrees.
    - Starshade functionality is currently not fully implemented.

    References:
    -----------
    Leinert, C., et al. (1998). The 1997 reference of diffuse night sky brightness.
    Astronomy and Astrophysics Supplement Series, 127(1), 1-99.
    """

    # if starshade and ss_elongation is None:
    #     raise ValueError(
    #         "ERROR. You have set the STARSHADE flag. Must specify SS_ELONGATION in degrees."
    #     )
    # if not starshade and ss_elongation is not None:
    #     raise ValueError(
    #         "ERROR. You must enable STARSHADE mode if you are setting SS_ELONGATION in degrees."
    #     )

    # Convert equatorial coordinates to ecliptic coordinates
    coords = SkyCoord(ra=ra, dec=dec, frame="icrs")
    ecl_coords = coords.barycentrictrueecliptic
    beta = ecl_coords.lat.rad

    # all we need is the sine of the latitude
    # Use absolute value of the sin of beta (symmetry about ecliptic plane)
    sinbeta = np.abs(np.sin(beta))

    # SOURCE: Leinert et al. (1998)
    # Define solar longitude and beta values for interpolation
    beta_vector = np.array([0.0, 5, 10, 15, 20, 25, 30, 45, 60, 75]) * u.deg
    sollong_vector = (
        np.array(
            [
                0,
                5,
                10,
                15,
                20,
                25,
                30,
                35,
                40,
                45,
                60,
                75,
                90,
                105,
                120,
                135,
                150,
                165,
                180.0,
            ]
        )
        * u.deg
    )

    # Table 17 values (assumed to be in some brightness units)
    table17 = (
        np.array(
            [
                [-1, -1, -1, 3140, 1610, 985, 640, 275, 150, 100],
                [-1, -1, -1, 2940, 1540, 945, 625, 271, 150, 100],
                [-1, -1, 4740, 2470, 1370, 865, 590, 264, 148, 100],
                [11500, 6780, 3440, 1860, 1110, 755, 525, 251, 146, 100],
                [6400, 4480, 2410, 1410, 910, 635, 454, 237, 141, 99],
                [3840, 2830, 1730, 1100, 749, 545, 410, 223, 136, 97],
                [2480, 1870, 1220, 845, 615, 467, 365, 207, 131, 95],
                [1650, 1270, 910, 680, 510, 397, 320, 193, 125, 93],
                [1180, 940, 700, 530, 416, 338, 282, 179, 120, 92],
                [910, 730, 555, 442, 356, 292, 250, 166, 116, 90],
                [505, 442, 352, 292, 243, 209, 183, 134, 104, 86],
                [338, 317, 269, 227, 196, 172, 151, 116, 93, 82],
                [259, 251, 225, 193, 166, 147, 132, 104, 86, 79],
                [212, 210, 197, 170, 150, 133, 119, 96, 82, 77],
                [188, 186, 177, 154, 138, 125, 113, 90, 77, 74],
                [179, 178, 166, 147, 134, 122, 110, 90, 77, 73],
                [179, 178, 165, 148, 137, 127, 116, 96, 79, 72],
                [196, 192, 179, 165, 151, 141, 131, 104, 82, 72],
                [230, 212, 195, 178, 163, 148, 134, 105, 83, 72],
            ]
        )
        * SPECTRAL_RADIANCE
    )
    # For coronagraph, assume observations near solar longitude of 135 degrees
    j = np.argmin(np.abs(sollong_vector - 135 * u.deg))
    k = np.argmin(np.abs(sollong_vector - 90 * u.deg))

    # Interpolate to get zodi brightness factor
    from scipy.interpolate import interp1d

    interp = interp1d(
        np.sin(beta_vector),
        table17[j]
        / table17[
            k, 0
        ],  # TODO: Is this where the factor 1e-8 in the original table disappears?
        kind="cubic",
        fill_value="extrapolate",
    )
    f = interp(sinbeta) * DIMENSIONLESS

    # Wavelength dependence (fits to Table 19 in Leinert et al 1998)
    zodi_lambd = (
        np.array(
            [
                0.2,
                0.3,
                0.4,
                0.5,
                0.7,
                0.9,
                1.0,
                1.2,
                2.2,
                3.5,
                4.8,
                12,
                25,
                60,
                100,
                140,
            ]
        )
        * WAVELENGTH
    )
    zodi_blambd = (
        np.array(
            [
                2.5e-8,
                5.3e-7,
                2.2e-6,
                2.6e-6,
                2.0e-6,
                1.3e-6,
                1.2e-6,
                8.1e-7,
                1.7e-7,
                5.2e-8,
                1.2e-7,
                7.5e-7,
                3.2e-7,
                1.8e-8,
                3.2e-9,
                6.9e-10,
            ]
        )
        * SPECTRAL_RADIANCE
    )

    # Convert to erg s^-1 cm^-2 arcsec^-2 nm^-1
    zodi_blambd = zodi_blambd.to(SPECTRAL_RADIANCE_CGS)

    # Interpolate to get zodi brightness at desired wavelengths
    interp = interp1d(
        np.log10(zodi_lambd.value), np.log10(zodi_blambd.value), kind="cubic"
    )
    blambd = 10 ** interp(np.log10(lambd.to(u.um).value)) * zodi_blambd.unit

    # Convert to photon flux
    # I90fabsfco = blambd / (u.h * u.c / lambd)

    I90fabsfco = blambd.to(
        PHOTON_SPECTRAL_RADIANCE,
        equivalencies=u.spectral_density(lambd),
    )
    # Divide by F0
    I90fabsfco = I90fabsfco / F0

    # Calculate final zodi flux
    nlambd = len(lambd)
    flux_zodi = u.Quantity(np.zeros((nlambd)), unit=I90fabsfco.unit)
    for ilambd in range(nlambd):
        flux_zodi[ilambd] = f * I90fabsfco[ilambd]

    return flux_zodi  # 1/arcsec^2 (UNITS OF SPECTRAL RADIANCE)


class AstrophysicalScene:
    """
    A class representing an astrophysical scene for exoplanet observation simulations.

    This class encapsulates various astrophysical parameters and methods to calculate
    zodi and exozodi fluxes for a set of target stars and their potential exoplanets.

    Attributes
    ----------
    Lstar : float
        Luminosity of stars in solar luminosities
    dist : float
        Distance to stars in parsecs
    vmag : float
        Stellar magnitudes at V band
    mag : ndarray
        Stellar magnitudes at desired wavelengths
    angular_diameter_arcsec : float
        Angular diameter of stars in arcseconds
    nzodis : float
        Amount of exozodi around target stars in "zodis"
    ra : float
        Right ascension of target stars in degrees
    dec : float
        Declination of target stars in degrees
    separation : float
        Separation of planets in arcseconds
    xp : float
        X-coordinate of planets in arcseconds
    yp : float
        Y-coordinate of planets in arcseconds
    deltamag : ndarray
        Magnitude difference between planets and host stars
    min_deltamag : float
        Brightest planet to resolve at the IWA
    F0V : float
        Flux zero point for V band
    F0 : ndarray
        Flux zero points for prescribed wavelengths
    M_V : float
        Absolute V band magnitudes of target stars
    Fzodi_list : ndarray
        Zodiacal light fluxes
    Fexozodi_list : ndarray
        Exozodiacal light fluxes
    Fbinary_list : ndarray
        Binary star fluxes (currently ignored)
    Fp0 : ndarray
        Flux of planets

    Methods
    -------
    load_configuration(parameters)
        Load configuration parameters for the simulation from a dictionary.
    calculate_zodi_exozodi(observation)
        Calculate zodiacal and exozodiacal light fluxes for the given observation.
    """

    def __init__(self) -> None:
        """
        Initialize the AstrophysicalScene object with default values for output arrays.
        """
        # Constants
        # Zero Point Flux in the V Band
        self.F0V = (
            calc_flux_zero_point(
                lambd=0.55 * WAVELENGTH, output_unit="pcgs", perlambd=True
            )
        ).to(
            PHOTON_FLUX_DENSITY, equivalencies=u.spectral_density(0.55 * WAVELENGTH)
        )  # convert to photons cm^-2 nm^-1 s^-1
        return

    def load_configuration(self, parameters: dict) -> None:
        """
        Load configuration parameters for the simulation from a dictionary.

        This method initializes various attributes of the AstrophysicalScene object
        using the provided parameters dictionary.

        Parameters
        ----------
        parameters : dict
            A dictionary containing simulation parameters including target star
            parameters, planet parameters, and observational parameters.
        Returns
        -------
        None

        Raises
        ------
        KeyError
            If a required parameter is missing from the input dictionary.
        """

        # -------- INPUTS ---------

        # luminosity of star (solar luminosities) # used to be (ntargs array) now scalar
        self.Lstar = parameters["Lstar"] * LUMINOSITY

        # distance to star (pc) # used to be (ntargs array) now scalar
        self.dist = parameters["distance"] * DISTANCE

        # Calculate zero point flux at lambda
        if "F0" in parameters.keys():
            self.F0 = parameters["F0"] * PHOTON_FLUX_DENSITY
        else:
            self.F0 = calc_flux_zero_point(
                lambd=parameters["wavelength"] * WAVELENGTH,
                output_unit="pcgs",
                perlambd=True,
            ).to(
                PHOTON_FLUX_DENSITY,
                equivalencies=u.spectral_density(parameters["wavelength"] * WAVELENGTH),
            )  # [nlambda]

        # Determine if user provided magnitudes or fluxes

        if all(
            param in parameters
            for param in ["magV", "mag", "delta_mag", "delta_mag_min"]
        ):
            # User provided magnitudes
            # stellar mag (not absolute mag!!) at V band # used to be (ntargs array) now scalar
            self.vmag = parameters["magV"] * MAGNITUDE

            # stellar mag at desired lambd # used to be (ntargs array) now scalar
            self.mag = parameters["mag"] * MAGNITUDE

            # difference in mag between planet and host star
            # (nmeananom x norbits x ntargs array)
            self.deltamag = parameters["delta_mag"] * MAGNITUDE

            # brightest planet to resolve w/ photon counting detector evaluated at
            # the IWA, sets the time between counts (ntargs array)
            self.min_deltamag = parameters["delta_mag_min"] * MAGNITUDE

            # Convert magnitudes to RELATIVE fluxes (modulo F0)
            self.Fstar = 10 ** (-0.4 * self.mag.value) * DIMENSIONLESS
            self.Fp0 = 10 ** (-0.4 * self.deltamag.value) * DIMENSIONLESS
            self.Fp0_min = 10 ** (-0.4 * self.min_deltamag.value) * DIMENSIONLESS

        elif all(param in parameters for param in ["Fstar_10pc", "Fp/Fs", "Fp_min/Fs"]):

            # Load fluxes
            Fstar_10pc = parameters["Fstar_10pc"] * PHOTON_FLUX_DENSITY

<<<<<<< HEAD
            if "FstarV_10pc" not in parameters and parameters["observing_mode"] == "IFS":
                print("WARNING: `FstarV_10pc` not specified in parameters. Calculating internally...")
=======
            if (
                "FstarV_10pc" not in parameters
                and parameters["observing_mode"] == "IFS"
            ):
                print(
                    "WARNING: `FstarV_10pc` not specified in parameters. Calculating internally..."
                )
>>>>>>> 3a0ae76c
                # from synphot import SourceSpectrum, SpectralElement, Observation
                # from synphot.models import Empirical1D
                # # if given a spectrum, calculate the v-band flux using synphot
                # tempSpec = SourceSpectrum(Empirical1D, points=parameters["wavelength"] * WAVELENGTH, lookup_table=Fstar_10pc)
                # johnson_v = SpectralElement.from_filter('johnson_v')
                # obsTemp = Observation(tempSpec, johnson_v)
<<<<<<< HEAD
                
                # # unit conversion is necessary because V-band flux is in units of [photons/s/cm^2], 
                # # and not PHOTON_FLUX_DENSITY since an integration over wavelength was performed. 
                # # Doing this to make the units line up.
                # Fstar_V_10pc = obsTemp.integrate(flux_unit=PHOTON_FLUX_DENSITY).value * PHOTON_FLUX_DENSITY 

                # the above is for calculating the zero-point over a bandpass. What is actually going on here is 
                # that the zeropoint calculation is for a single wavelength, lam=0.55 um. 
                # let's change this up and interpolate
                func = interp1d(parameters["wavelength"], Fstar_10pc)
                Fstar_V_10pc = func(0.55) * PHOTON_FLUX_DENSITY # interpolate to single wavelength, not a bandpass

                
            elif "FstarV_10pc" not in parameters and parameters["observing_mode"] == "IMAGING":
=======
                #
                # # unit conversion is necessary because V-band flux is in units of [photons/s/cm^2],
                # # and not PHOTON_FLUX_DENSITY since an integration over wavelength was performed.
                # # Doing this to make the units line up.
                # Fstar_V_10pc = obsTemp.integrate(flux_unit=PHOTON_FLUX_DENSITY).value * PHOTON_FLUX_DENSITY

                # the above is for calculating the zero-point over a bandpass. What is actually going on here is
                # that the zeropoint calculation is for a single wavelength, lam=0.55 um.
                # let's change this up and interpolate
                func = interp1d(parameters["wavelength"], Fstar_10pc)
                Fstar_V_10pc = (
                    func(0.55) * PHOTON_FLUX_DENSITY
                )  # interpolate to single wavelength, not a bandpass

            elif (
                "FstarV_10pc" not in parameters
                and parameters["observing_mode"] == "IMAGER"
            ):
>>>>>>> 3a0ae76c
                raise ValueError("FstarV_10pc missing in parameters.")
            else:
                Fstar_V_10pc = parameters["FstarV_10pc"] * PHOTON_FLUX_DENSITY

            Fstar_absolute = Fstar_10pc * (10 * DISTANCE / self.dist) ** 2

            Fstar_V_absolute = Fstar_V_10pc * (10 * DISTANCE / self.dist) ** 2

            self.Fp0 = parameters["Fp/Fs"] * DIMENSIONLESS
            self.Fp0_min = parameters["Fp_min/Fs"] * DIMENSIONLESS
            # Convert to relative fluxes (used internally)
            self.Fstar = (Fstar_absolute / self.F0).to(u.dimensionless_unscaled)

            # Calculate vmag (needed for zodi)
            self.vmag = -2.5 * np.log10(Fstar_V_absolute / self.F0V) * MAGNITUDE
            self.mag = -2.5 * np.log10(Fstar_absolute / self.F0) * MAGNITUDE
            
            # Calculate deltamag and min_deltamag (used only to validate)
            self.deltamag = -2.5 * np.log10(self.Fp0) * MAGNITUDE
            self.min_deltamag = -2.5 * np.log10(self.Fp0_min) * MAGNITUDE
        else:
            missing_mag_params = [
                param
                for param in ["magV", "mag", "delta_mag", "delta_mag_min"]
                if param not in parameters
            ]
            missing_flux_params = [
                param
                for param in ["Fstar_10pc", "FstarV_10pc", "Fp/Fs", "Fp_min/Fs"]
                if param not in parameters
            ]

            raise ValueError(
                f"Insufficient parameters provided. You must provide either:\n"
                f"1. All magnitude parameters: {', '.join(['magV', 'mag', 'delta_mag', 'delta_mag_min'])}\n"
                f"   Missing: {', '.join(missing_mag_params)}\n"
                f"OR\n"
                f"2. All flux parameters: {', '.join(['Fstar_10pc', 'FstarV_10pc', 'Fp/Fs', 'Fp_min/Fs',])}\n"
                f"   Missing: {', '.join(missing_flux_params)}"
            )
        # angular diameter of star (arcsec) # used to be (ntargs array) now scalar
        self.angular_diameter_arcsec = parameters["angular_diameter"] * ARCSEC

        # amount of exozodi around target star ("zodis") # used to be (ntargs array) now scalar #TODO maybe this will become [nlambda] for IFS?
        self.nzodis = parameters["nzodis"] * ZODI

        # right ascension of target star used to estimate zodi (deg) # used to be (ntargs array) now scalar
        self.ra = parameters["ra"] * DEG

        # declination of target star used to estimate zodi (deg) # used to be (ntargs array) now scalar
        self.dec = parameters["dec"] * DEG

        # Planet parameters
        # separation of planet (arcseconds) (nmeananom x norbits x ntargs array)
        # NOTE FOR NOW IT IS ASSUMED TO BE ON THE X AXIS
        # SO THAT XP = SP (input) and YP = 0
        self.separation = parameters["separation"] * ARCSEC
        self.xp = self.separation.copy()
        self.yp = self.separation.copy() * 0.0

    def calculate_zodi_exozodi(self, observation: object) -> None:
        """
        Calculate zodiacal and exozodiacal light fluxes for the given observation.

        This method computes the flux zero points, zodiacal light fluxes, and
        exozodiacal light fluxes for the target stars based on the provided
        observation parameters.

        Parameters
        ----------
        observation : object
            An object containing observation parameters.
            Must have attributes:
                lambd : array_like
                    Wavelengths for the observation.
                nlambd : int
                    Number of wavelengths.

        Returns
        -------
        None

        """

        # calculate flux at zero point for the V band and the prescribed lambda

        # TODO done now to preserve the output of calc_flux_zero_point compared
        # to Chris's code. Consider converting to the right units directly.

        self.M_V = (
            self.vmag - 5.0 * np.log10(self.dist.value) * MAGNITUDE + 5.0 * MAGNITUDE
        )  # calculate absolute V band mag of target

        self.Fzodi_list = calc_zodi_flux(
            self.dec, self.ra, observation.wavelength, self.F0
        )  # [nlambda]

        self.Fexozodi_list = calc_exozodi_flux(
            self.M_V,
            self.vmag,
            self.nzodis,
            observation.wavelength,
            self.mag,
        )  # [nlambda]

        self.Fbinary_list = (
            np.full((observation.nlambd), 0.0) * DIMENSIONLESS
        )  # this code ignores stray light from binaries # [nlambda]

    def validate_configuration(self):
        """
        Check that mandatory variables are there and have the right format.
        There can be other variables, but they are not needed for the calculation.
        """
        expected_args = {
            "Lstar": LUMINOSITY,
            "dist": DISTANCE,
            # "vmag": MAGNITUDE,
            # "mag": MAGNITUDE,
            "angular_diameter_arcsec": ARCSEC,
            "nzodis": ZODI,
            "ra": DEG,
            "dec": DEG,
            "separation": ARCSEC,
            "xp": ARCSEC,
            "yp": ARCSEC,
            # "deltamag": MAGNITUDE,
            # "min_deltamag": MAGNITUDE,
            "F0V": PHOTON_FLUX_DENSITY,
            "F0": PHOTON_FLUX_DENSITY,
            # "M_V": MAGNITUDE,
            "Fzodi_list": INV_SQUARE_ARCSEC,
            "Fexozodi_list": INV_SQUARE_ARCSEC,
            "Fbinary_list": DIMENSIONLESS,
            "Fp0": DIMENSIONLESS,
            "Fstar": DIMENSIONLESS,
        }
        utils.validate_attributes(self, expected_args)<|MERGE_RESOLUTION|>--- conflicted
+++ resolved
@@ -567,10 +567,6 @@
             # Load fluxes
             Fstar_10pc = parameters["Fstar_10pc"] * PHOTON_FLUX_DENSITY
 
-<<<<<<< HEAD
-            if "FstarV_10pc" not in parameters and parameters["observing_mode"] == "IFS":
-                print("WARNING: `FstarV_10pc` not specified in parameters. Calculating internally...")
-=======
             if (
                 "FstarV_10pc" not in parameters
                 and parameters["observing_mode"] == "IFS"
@@ -578,29 +574,12 @@
                 print(
                     "WARNING: `FstarV_10pc` not specified in parameters. Calculating internally..."
                 )
->>>>>>> 3a0ae76c
                 # from synphot import SourceSpectrum, SpectralElement, Observation
                 # from synphot.models import Empirical1D
                 # # if given a spectrum, calculate the v-band flux using synphot
                 # tempSpec = SourceSpectrum(Empirical1D, points=parameters["wavelength"] * WAVELENGTH, lookup_table=Fstar_10pc)
                 # johnson_v = SpectralElement.from_filter('johnson_v')
                 # obsTemp = Observation(tempSpec, johnson_v)
-<<<<<<< HEAD
-                
-                # # unit conversion is necessary because V-band flux is in units of [photons/s/cm^2], 
-                # # and not PHOTON_FLUX_DENSITY since an integration over wavelength was performed. 
-                # # Doing this to make the units line up.
-                # Fstar_V_10pc = obsTemp.integrate(flux_unit=PHOTON_FLUX_DENSITY).value * PHOTON_FLUX_DENSITY 
-
-                # the above is for calculating the zero-point over a bandpass. What is actually going on here is 
-                # that the zeropoint calculation is for a single wavelength, lam=0.55 um. 
-                # let's change this up and interpolate
-                func = interp1d(parameters["wavelength"], Fstar_10pc)
-                Fstar_V_10pc = func(0.55) * PHOTON_FLUX_DENSITY # interpolate to single wavelength, not a bandpass
-
-                
-            elif "FstarV_10pc" not in parameters and parameters["observing_mode"] == "IMAGING":
-=======
                 #
                 # # unit conversion is necessary because V-band flux is in units of [photons/s/cm^2],
                 # # and not PHOTON_FLUX_DENSITY since an integration over wavelength was performed.
@@ -619,7 +598,6 @@
                 "FstarV_10pc" not in parameters
                 and parameters["observing_mode"] == "IMAGER"
             ):
->>>>>>> 3a0ae76c
                 raise ValueError("FstarV_10pc missing in parameters.")
             else:
                 Fstar_V_10pc = parameters["FstarV_10pc"] * PHOTON_FLUX_DENSITY
@@ -636,7 +614,7 @@
             # Calculate vmag (needed for zodi)
             self.vmag = -2.5 * np.log10(Fstar_V_absolute / self.F0V) * MAGNITUDE
             self.mag = -2.5 * np.log10(Fstar_absolute / self.F0) * MAGNITUDE
-            
+
             # Calculate deltamag and min_deltamag (used only to validate)
             self.deltamag = -2.5 * np.log10(self.Fp0) * MAGNITUDE
             self.min_deltamag = -2.5 * np.log10(self.Fp0_min) * MAGNITUDE
