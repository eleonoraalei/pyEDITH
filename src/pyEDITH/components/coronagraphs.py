from abc import ABC, abstractmethod
import numpy as np
from .. import parse_input
from astropy import units as u
from ..units import *
from scipy.interpolate import interp1d
from yippy import Coronagraph as yippycoro
from lod_unit import lod
from scipy.ndimage import convolve, zoom, rotate


def generate_radii(numx: int, numy: int = 0) -> np.ndarray:
    """
    Generate a 2D distribution of radii from the center of a matrix.

    This function creates a 2D numpy array representing the radial distance
    from the center for each element. The origin is assumed to be in the
    center of the matrix. Radii are calculated assuming 1 pixel = 1 unit.
    The number of pixels can be odd or even.

    Parameters:
    -----------
    numx : int
        Number of pixels in the x direction.
    numy : int, optional
        Number of pixels in the y direction. If 0 (default), it is set equal to numx.

    Returns:
    --------
    np.ndarray
        A 2D numpy array of shape (numy, numx) containing the radial distances
        from the center for each pixel.

    Notes:
    ------
    - The function handles both odd and even dimensions.
    - Formerly  in rgen.pro
    """

    xo2 = int(numx / 2)  # if it is odd, gets the int (lower value)

    if numy == 0:
        numy = numx
    yo2 = int(numy / 2)

    xn1 = int(xo2)
    # xn2 = int(xo2-1)
    yn1 = int(yo2)
    # yn2 = int(yo2-1)

    oddx = 0
    oddy = 0
    if (xo2 + xo2) < numx:
        oddx = 1
        # xn2 = xo2
        xo2 += 1

    if (yo2 + yo2) < numy:
        oddy = 1
        # yn2 = yo2
        yo2 += 1

    xa = np.arange(0, xo2) + 0.5
    ya = np.arange(0, yo2) + 0.5
    if oddx == 1:
        xa -= 0.5
    if oddy == 1:
        ya -= 0.5

    xb = np.array([xa for i in np.arange(numy)])  # TODO check if type works

    yb = np.array([ya for i in np.arange(numx)]).T  # rotate by 90 deg CCW

    # FLIPPED BECAUSE IDL WORKS WITH COLUMNS X ROWS AND PYTHON THE OPPOSITE.
    # TODO consider changing this

    x = np.zeros((numy, numx))

    x[:, int(xn1) : int(numx)] = xb

    if oddx == 1:
        x[:, 0 : int(xn1) + 1] = -np.flip(xb, axis=1)
    else:
        x[:, 0 : int(xn1)] = -np.flip(xb, axis=1)

    y = np.zeros((numy, numx))
    y[int(yn1) : int(numy), :] = yb

    if oddy == 1:
        y[0 : int(yn1) + 1, :] = -np.flip(yb, axis=0)
    else:
        y[0 : int(yn1), :] = -np.flip(yb, axis=0)

    r = np.sqrt(x * x + y * y)
    return r


class Coronagraph(ABC):
    """
    A base class representing a generic coronagraph.

    This class defines the basic structure and methods common to all coronagraphs.
    Specific coronagraph models should inherit from this class and implement
    their own `generate_secondary_parameters` method.
    Right now, there are two coronagraph sub-classes: 
    -> ToyModelCoronagraph
        This is a simplistic coronagraph setup where the user can specify all
        coronagraph parameters. Use this for testing coronagraph parameters
        not defined by a Yield Input Package (files containing models of 
        realistic coronagraph responses). 

    -> CoronagraphYIP
        This is a coronagraph setup that is defined by a Yield Input Package (YIP), 
        which contains models of realistic coronagraph responses. User this for
        testing specific coronagraph cases. Requires a path to a YIP. 

    Attributes:
    -----------
    Istar : np.ndarray
        Star intensity distribution.
    noisefloor : np.ndarray
        Noise floor of the coronagraph.
    photap_frac : np.ndarray
        Photometric aperture fraction.
    omega_lod : np.ndarray
        Solid angle of the photometric aperture in λ/D units.
    skytrans : np.ndarray
        Sky transmission.
    pixscale : float
        Pixel scale in λ/D units.
    npix : int
        Number of pixels in the image.
    xcenter : float
        X-coordinate of the image center.
    ycenter : float
        Y-coordinate of the image center.
    bandwidth : float
        Bandwidth of the coronagraph.
    angular_diameter : np.ndarray
        Angular diameters of the target objects.
    npsfratios : int
        Number of PSF ratios.
    nrolls : int
        Number of roll angles.
    nchannels : int
        Number of channels.
    psf_trunc_ratio : np.ndarray
        PSF truncation ratio.
    minimum_IWA : float
        Minimum Inner Working Angle (lambd/D)
    maximum_OWA : float
        Maximum Outer Working Angle (lambd/D)
    coronagraph_throughput: np.ndarray
        Throughput for all coronagraph optics in the optical path
    """

    @abstractmethod
    def load_configuration(self):
        pass

    def validate_configuration(self):
        """
        Check that mandatory variables are there and have the right format.
        There can be other variables, but they are not needed for the calculation.
        """
        expected_args = {
            "Istar": DIMENSIONLESS,  # contrast
            "noisefloor": DIMENSIONLESS,  # contrast
            "photap_frac": DIMENSIONLESS,  # throughput
            "omega_lod": LAMBDA_D**2,
            "skytrans": DIMENSIONLESS,  # throughput
            "pixscale": LAMBDA_D,
            "npix": int,
            "xcenter": PIXEL,
            "ycenter": PIXEL,
            "bandwidth": float,
            "npsfratios": int,
            "nrolls": int,
            "nchannels": int,
            "psf_trunc_ratio": DIMENSIONLESS,
            "minimum_IWA": LAMBDA_D,
            "maximum_OWA": LAMBDA_D,
            "coronagraph_throughput": DIMENSIONLESS,
            "coronagraph_spectral_resolution": DIMENSIONLESS,
        }

        for arg, expected_type in expected_args.items():
            if not hasattr(self, arg):
                raise AttributeError(f"Coronagraph is missing attribute: {arg}")
            value = getattr(self, arg)
            if expected_type is int:
                if not isinstance(value, (int, np.integer)):
                    raise TypeError(f"Coronagraph attribute {arg} should be an integer")
            elif expected_type is float:
                if not isinstance(value, (float, np.floating)):
                    raise TypeError(f"Coronagraph attribute {arg} should be a float")
            elif isinstance(expected_type, u.UnitBase):
                if not isinstance(value, u.Quantity):
                    raise TypeError(f"Coronagraph attribute {arg} should be a Quantity")
                if not value.unit.is_equivalent(expected_type):
                    raise ValueError(
                        f"Coronagraph attribute {arg} has incorrect units. Expected {expected_type}, got {value.unit}"
                    )
            else:
                raise ValueError(f"Unexpected type specification for {arg}")


class ToyModelCoronagraph(Coronagraph):
    """
    A toy model coronagraph class that extends the base Coronagraph class.

    This class implements a simplified coronagraph model with basic functionality
    for generating secondary parameters and setting up coronagraph characteristics.
    """

    DEFAULT_CONFIG = {
        "pixscale": 0.25 * LAMBDA_D,
        "minimum_IWA": 2.0 * LAMBDA_D,  # smallest WA to allow (lambda/D) (scalar)
        "maximum_OWA": 100.0 * LAMBDA_D,  # largest WA to allow (lambda/D) (scalar)
        "contrast": 1.05e-13
        * DIMENSIONLESS,  # noise floor contrast of coronagraph (uniform over dark hole and unitless)
        "noisefloor_factor": 0.03
        * DIMENSIONLESS,  #  1 sigma systematic noise floor expressed as a multiplicative factor to the contrast (unitless)
        "bandwidth": 0.2,  # fractional bandwidth of coronagraph (unitless)
        "Tcore": 0.2968371
        * DIMENSIONLESS,  # core throughput of coronagraph (uniform over dark hole, unitless, scalar)
        "TLyot": 0.65
        * DIMENSIONLESS,  # Lyot transmission of the coronagraph and the factor of 1.6 is just an estimate, used for skytrans}
        "nrolls": 1,  # number of rolls
        "nchannels": 2,  # number of channels
        "psf_trunc_ratio": [0.3] * DIMENSIONLESS,  # nlambda array
        "coronagraph_throughput": [0.44]
        * DIMENSIONLESS,  # Coronagraph throughput [made up from EAC1-ish]
        "coronagraph_spectral_resolution": 1
        * DIMENSIONLESS,  # Set to default. It is used to limit the bandwidth if the coronagraph has a specific spectral window.
    }

    def __init__(self, path=None, keyword=None):
        self.path = path
        self.keyword = keyword

    def load_configuration(self, parameters, mediator):
        """
        Load configuration parameters for the simulation from a dictionary.

        Parameters
        ----------
        parameters : dict
            A dictionary containing simulation parameters including target star
            parameters, planet parameters, and observational parameters.
        Returns
        -------
        None
        """

        # Load parameters, use defaults if not provided
        for key, default_value in self.DEFAULT_CONFIG.items():
            if key in parameters:
                # User provided a value
                user_value = parameters[key]
                if isinstance(default_value, u.Quantity):
                    # Ensure the user value has the same unit as the default
                    # TODO Implement conversion of units from the input file

                    if isinstance(user_value, u.Quantity):
                        setattr(self, key, user_value.to(default_value.unit))
                    else:
                        setattr(self, key, u.Quantity(user_value, default_value.unit))
                else:
                    # For non-Quantity values (like integers), use as is
                    setattr(self, key, user_value)
            else:
                # Use default value
                setattr(self, key, default_value)

        # Convert to numpy array when appropriate
        array_params = ["psf_trunc_ratio", "coronagraph_throughput"]
        for param in array_params:
            attr_value = getattr(self, param)
            if isinstance(attr_value, u.Quantity):
                # If it's already a Quantity, convert to numpy array while preserving units
                setattr(
                    self,
                    param,
                    u.Quantity(
                        np.array(attr_value.value, dtype=np.float64), attr_value.unit
                    ),
                )
            else:
                # If it's not a Quantity, convert to numpy array without units
                setattr(self, param, np.array(attr_value, dtype=np.float64))

        # Derived parameters
        self.npsfratios = len(self.psf_trunc_ratio)
        self.npix = int(2 * 60 / self.pixscale)  # TODO check units here
        self.xcenter = self.npix / 2.0 * PIXEL
        self.ycenter = self.npix / 2.0 * PIXEL

        self.r = (
            generate_radii(self.npix, self.npix) * self.pixscale
        )  # create an array of circumstellar separations in units of lambd/D centered on star

        self.omega_lod = (
            np.full(
                (self.npix, self.npix, self.npsfratios),
                float(np.pi) * mediator.get_observation_parameter("photap_rad") ** 2,
            )
            * (mediator.get_observation_parameter("photap_rad").unit) ** 2
        )  # size of photometric aperture at all separations (npix,npix,len(psftruncratio))

        self.skytrans = (
            np.full((self.npix, self.npix), self.TLyot) * self.TLyot.unit
        )  # skytrans at all separations

        self.photap_frac = (
            np.full((self.npix, self.npix, self.npsfratios), self.Tcore)
            * self.Tcore.unit
        )  # core throughput at all separations (npix,npix,len(psftruncratio))
        # TODO check change)
        # j = np.where(r lt self.IWA or r gt self.OWA)
        # find separations interior to IWA or exterior to OWA
        # if j[0] ne -1 then photap_frac1[j] = 0.0

        self.photap_frac[self.r < self.minimum_IWA] = 0.0  # index 0 is the
        self.photap_frac[self.r > self.maximum_OWA] = 0.0

        # put in the right dimensions (3d arrays), but third dimension
        # is 1 (number of psf_trunc_ratio)
        # self.omega_lod = np.array([self.omega_lod])
        # self.photap_frac = np.array([self.photap_frac])

        self.PSFpeak = (
            0.025 * self.TLyot
        )  # this is an approximation based on PAPLC results

        """
        OLD VERSION
        Istar = np.full((self.npix, self.npix), self.contrast * self.PSFpeak)
        self.Istar = (
            np.zeros((self.npix, self.npix, len(self.angdiams))) * DIMENSIONLESS
        )
        for z in range(len(self.angdiams)):
            self.Istar[:, :, z] = Istar

        self.noisefloor = (
            self.noisefloor_factor * self.contrast
        )  # 1 sigma systematic noise floor expressed as a contrast (uniform over dark hole and unitless) # scalar
        n_floor = np.full((self.npix, self.npix), self.noisefloor * self.PSFpeak)
        self.noisefloor = (
            np.zeros((self.npix, self.npix, len(self.angdiams))) * DIMENSIONLESS
        )
        for z in range(len(self.angdiams)):
            self.noisefloor[:, :, z] = n_floor
        """
        self.Istar = (
            np.full((self.npix, self.npix), self.contrast * self.PSFpeak)
            * DIMENSIONLESS
        )

        # 1 sigma systematic noise floor expressed as a contrast (uniform over dark hole and unitless) * PSF peak # scalar
        self.noisefloor = (
            np.full(
                (self.npix, self.npix),
                self.noisefloor_factor * self.contrast * self.PSFpeak,
            )
            * DIMENSIONLESS
        )


class CoronagraphYIP(Coronagraph):
    """
    A coronagraph class that uses a Yield Input Package (YIP) for calculating
    coronagraph transmission, stellar intensity, and off-axis PSFs

    There are two components to this coronagraph simulation:
    1) the coronagraph optical throughput that comes from the HWO yaml files
    2) the coronagraph response that comes from the YIP

    """

    DEFAULT_CONFIG = {
        "pixscale": 0.25,  # lambd/D
        "minimum_IWA": 2.0 * LAMBDA_D,  # smallest WA to allow (lambda/D) (scalar)
        "maximum_OWA": 100.0 * LAMBDA_D,  # largest WA to allow (lambda/D) (scalar)
        #"contrast": 1.05e-13,  #  noise floor contrast of coronagraph (uniform over dark hole and unitless)
        "noisefloor_contrast": None,  # 0.03,  #  1 sigma systematic noise floor expressed as a multiplicative factor to the contrast (unitless)
        "noisefloor_PPF": 300.0,  # divide Istar by this to get the noise floor (unitless)
        "bandwidth": 0.2,  # fractional bandwidth of coronagraph (unitless)
        "nrolls": 1,  # number of rolls
        "psf_trunc_ratio": [0.46] * DIMENSIONLESS,  # nlambda array, changed from 0.35 because this works better, not sure why
        "coronagraph_throughput": None,
        "coronagraph_spectral_resolution": 1
        * DIMENSIONLESS,  # Set to default. It is used to limit the bandwidth if the coronagraph has a specific spectral window.
        "nchannels": 1,  # number of channels
        #"TLyot": 0.65
        #* DIMENSIONLESS,  # Lyot transmission of the coronagraph and the factor of 1.6 is just an estimate, used for skytrans}
        "az_avg": True,  # azimuthally average the contrast maps and noise floor if True
    }

    def __init__(self, path=None, keyword=None):
        self.path = path
        self.keyword = keyword

    def load_configuration(self, parameters, mediator):
        """
        Load configuration parameters for the simulation from a dictionary.

        Parameters
        ----------
        parameters : dict
            A dictionary containing simulation parameters including target star
            parameters, planet parameters, and observational parameters.
        observation: Observation
            An instance of the observation class.
        ALL OF THE CLASSES
        Returns
        -------
        None
        """

        from eacy import load_instrument, load_telescope

        # **** UPDATE DEFAULT CONFIG BY USING YIPPY/EACy ****
        # ***** Set the bandwith *****
        setattr(
            self,
            "bandwidth",
            parameters.get("bandwidth", self.DEFAULT_CONFIG["bandwidth"]),
        )

        # ***** Load the YAML using EACy *****
        instrument_params = load_instrument("CI").__dict__

        # averaging over bandpass is only required for imaging mode.
        if parameters["observing_mode"] == "IMAGER":
            wavelength_range = [
                mediator.get_observation_parameter("wavelength")
                * (1 - 0.5 * self.bandwidth),
                mediator.get_observation_parameter("wavelength")
                * (1 + 0.5 * self.bandwidth),
            ]

            instrument_params = parse_input.average_over_bandpass(
                instrument_params, wavelength_range
            )
        elif parameters["observing_mode"] == "IFS":
            instrument_params = parse_input.interpolate_over_bandpass(
                instrument_params, mediator.get_observation_parameter("wavelength")
            )
        else:
            raise ValueError("Invalid observing mode. Must be 'IMAGER' or 'IFS'.")

        # Ensure coronagraph_throughput has dimensions nlambda
        if np.isscalar(instrument_params["total_inst_refl"]):
            self.DEFAULT_CONFIG["coronagraph_throughput"] = (
                np.array([instrument_params["total_inst_refl"]]) * DIMENSIONLESS
            )
        else:
            self.DEFAULT_CONFIG["coronagraph_throughput"] = (
                np.array(instrument_params["total_inst_refl"]) * DIMENSIONLESS
            )

        # ***** Load the YIP using yippy *****
        yippy_obj = yippycoro(self.path)

        # ***** Set all parameters that are defined in the YIP (unpack YIP metadata) *****
        self.DEFAULT_CONFIG["pixscale"] = (
            yippy_obj.header.pixscale.value * LAMBDA_D
        )  # has units of lam/D / pix
        self.DEFAULT_CONFIG["npix"] = yippy_obj.header.naxis1
        self.DEFAULT_CONFIG["xcenter"] = yippy_obj.header.xcenter * PIXEL
        self.DEFAULT_CONFIG["ycenter"] = yippy_obj.header.ycenter * PIXEL

        # Sky transmission map for extended sources
        self.DEFAULT_CONFIG["skytrans"] = yippy_obj.sky_trans() * DIMENSIONLESS

        # create an array of circumstellar separations in units of lambd/D centered on star
        self.DEFAULT_CONFIG["r"] = (
            generate_radii(self.DEFAULT_CONFIG["npix"], self.DEFAULT_CONFIG["npix"])
            * self.DEFAULT_CONFIG["pixscale"]
        )

<<<<<<< HEAD
        # Get PSF Truncation ratio from Observation
        # TODO implement photap_rad option too
        # TODO coronagraph needs it as an array, but it will be 1-dimensional. Reduce dimensions
        self.DEFAULT_CONFIG["psf_trunc_ratio"] = np.array(
            [mediator.get_observation_parameter("psf_trunc_ratio")]
        )

=======
>>>>>>> 1a7c7aac
        self.DEFAULT_CONFIG["npsfratios"] = len(self.DEFAULT_CONFIG["psf_trunc_ratio"])

        omega_lod = np.zeros(
            (
                self.DEFAULT_CONFIG["npix"],
                self.DEFAULT_CONFIG["npix"],
                self.DEFAULT_CONFIG["npsfratios"],
            )
        )
        photap_frac = np.zeros(
            (
                self.DEFAULT_CONFIG["npix"],
                self.DEFAULT_CONFIG["npix"],
                self.DEFAULT_CONFIG["npsfratios"],
            )
        )

        offsets = np.sqrt(yippy_obj.offax.x_offsets**2 + yippy_obj.offax.y_offsets**2)
        noffsets = len(offsets)
        peakvals = np.zeros(noffsets)
        temp_omega_lod = np.zeros((noffsets, self.DEFAULT_CONFIG["npsfratios"]))
        temp_photap_frac = np.zeros((noffsets, self.DEFAULT_CONFIG["npsfratios"]))
        resolvingfactor = int(np.ceil(self.DEFAULT_CONFIG["pixscale"] / 0.05))
        temppixomegalod = (
            self.DEFAULT_CONFIG["pixscale"] / resolvingfactor
        ) ** 2  
        resolvedPSFs = np.empty(
            (
                noffsets,
                resolvingfactor * self.DEFAULT_CONFIG["npix"],
                resolvingfactor * self.DEFAULT_CONFIG["npix"],
            )
        )
        for i in range(noffsets):
            resolvedPSFs[i, :, :] = zoom(
                yippy_obj.offax.reshaped_psfs[i, 0, :, :], resolvingfactor, order=3
            )

        resolvedPSFs = np.maximum(resolvedPSFs, 0)

        for i in range(noffsets):
            tempPSF = yippy_obj.offax.reshaped_psfs[i, 0, :, :]

            norm = np.sum(tempPSF)
            peakvals[i] = np.max(tempPSF)
            tempPSF_res = resolvedPSFs[i, :, :]

            norm2 = np.sum(tempPSF_res)
            if norm2 != 0:
                tempPSF_res *= norm / norm2
            maxtempPSF = np.max(tempPSF_res)
            for j in range(self.DEFAULT_CONFIG["npsfratios"]):
                thresh = self.DEFAULT_CONFIG["psf_trunc_ratio"][j] * maxtempPSF
                k_idx = np.where(tempPSF_res > thresh)
                if len(k_idx[0]) == 0:
                    k_idx = np.where(tempPSF_res == maxtempPSF)
                temp_omega_lod[i, j] = len(k_idx[0]) * temppixomegalod
                temp_photap_frac[i, j] = np.sum(tempPSF_res[k_idx])

        # interpolate
        f_peak = interp1d(offsets, peakvals, bounds_error=False, fill_value=np.nan)
        PSFpeaks = f_peak(self.DEFAULT_CONFIG["r"])

        for j in range(self.DEFAULT_CONFIG["npsfratios"]):
            omega_lod[:, :, j] = np.interp(
                self.DEFAULT_CONFIG["r"].ravel(), offsets, temp_omega_lod[:, j]
            ).reshape(self.DEFAULT_CONFIG["npix"], self.DEFAULT_CONFIG["npix"])
            photap_frac[:, :, j] = np.interp(
                self.DEFAULT_CONFIG["r"].ravel(), offsets, temp_photap_frac[:, j]
            ).reshape(self.DEFAULT_CONFIG["npix"], self.DEFAULT_CONFIG["npix"])

        PSFpeaks = np.maximum(PSFpeaks, 0)
        omega_lod = np.maximum(omega_lod, 0)
        photap_frac = np.maximum(photap_frac, 0)

        self.DEFAULT_CONFIG["omega_lod"] = omega_lod * DIMENSIONLESS
        self.DEFAULT_CONFIG["photap_frac"] = photap_frac * DIMENSIONLESS

        angular_diameter_arcsec = mediator.get_scene_parameter(
            "angular_diameter_arcsec"
        )
        lam = mediator.get_observation_parameter("wavelength")

        # TODO how to behave when tele_diam has been overwritten by the user?
        telescope_params = load_telescope("EAC1").__dict__
        tele_diam = telescope_params["diam_circ"] * LENGTH

        angular_diameter_lod = arcsec_to_lambda_d(
            angular_diameter_arcsec, 0.55 * WAVELENGTH, tele_diam
        )  # NOTE TODO IMPORTANT! We have to know the wavelength that angdia_arcsec is given at. Right now, assumes 0.55 um. Suggest changing input file to take in angdiam_lod instead of angdiam_arcsec

        self.DEFAULT_CONFIG["Istar"] = (
            yippy_obj.stellar_intens(angular_diameter_lod.value * lod)[:, :]
            * DIMENSIONLESS
        )

        # calculate noisefloor
        self.DEFAULT_CONFIG["noisefloor"] = (
            np.zeros_like(self.DEFAULT_CONFIG["Istar"]) * DIMENSIONLESS
        )

        if self.DEFAULT_CONFIG["noisefloor_contrast"] is not None:
            print("Setting the noise floor via user-supplied noisefloor_contrast...")
            self.DEFAULT_CONFIG["noisefloor"] = (
                (
                    self.DEFAULT_CONFIG["pixscale"] ** 2
                    / self.DEFAULT_CONFIG["omega_lod"][:, :, 0]
                )
                * self.DEFAULT_CONFIG["noisefloor_contrast"]
                * self.DEFAULT_CONFIG["photap_frac"][:, :, 0]
            )

        if self.DEFAULT_CONFIG["noisefloor_PPF"] is not None:
            print("Setting the noise floor via user-supplied noisefloor_PPF...")
            self.DEFAULT_CONFIG["noisefloor"] = (
                self.DEFAULT_CONFIG["Istar"] / self.DEFAULT_CONFIG["noisefloor_PPF"]
            )

        if (
            self.DEFAULT_CONFIG["noisefloor_contrast"] is None
            and self.DEFAULT_CONFIG["noisefloor_PPF"] is None
        ):
            print(
                "Specify either noisefloor_contrast or noisefloor_PPF to set the noise floor."
            )
            self.DEFAULT_CONFIG["noisefloor"] = np.zeros_like(
                self.DEFAULT_CONFIG["Istar"]
            )

        if self.DEFAULT_CONFIG["az_avg"]:
            # azimuthally average the stellar intensity to smooth it out
            print("Azimuthally averaging contrast maps and noise floor...")
            ntheta = 100
            theta_vals = np.linspace(0, 360, ntheta, endpoint=False)
            tempIstar = np.zeros_like(self.DEFAULT_CONFIG["Istar"])
            tempnoisefloor = np.zeros_like(self.DEFAULT_CONFIG["noisefloor"])
            for angle in theta_vals:
                tempIstar[:, :] += rotate(
                    self.DEFAULT_CONFIG["Istar"][:, :], angle, reshape=False, order=3
                )
                tempnoisefloor[:, :] += rotate(
                    self.DEFAULT_CONFIG["noisefloor"][:, :],
                    angle,
                    reshape=False,
                    order=3,
                )
            self.DEFAULT_CONFIG["Istar"] = tempIstar / ntheta
            self.DEFAULT_CONFIG["noisefloor"] = tempnoisefloor / ntheta


        # ***** REPLACE PARAMETERS WITH USER-SPECIFIED ONES ****
        # TODO for coronagraph, allow replacement only in terms of scaling factors?
        # NOTE what should be allowed to be replaced?
        # Load parameters, use defaults if not provided
        for key, default_value in self.DEFAULT_CONFIG.items():
            if key in parameters:
                # User provided a value
                user_value = parameters[key]
                if isinstance(default_value, u.Quantity):
                    # Ensure the user value has the same unit as the default
                    if isinstance(user_value, u.Quantity):
                        setattr(self, key, user_value.to(default_value.unit))
                    else:
                        setattr(self, key, u.Quantity(user_value, default_value.unit))
                else:
                    # For non-Quantity values (like integers), use as is
                    setattr(self, key, user_value)
            else:
                # Use default value
                setattr(self, key, default_value)<|MERGE_RESOLUTION|>--- conflicted
+++ resolved
@@ -102,17 +102,17 @@
     This class defines the basic structure and methods common to all coronagraphs.
     Specific coronagraph models should inherit from this class and implement
     their own `generate_secondary_parameters` method.
-    Right now, there are two coronagraph sub-classes: 
+    Right now, there are two coronagraph sub-classes:
     -> ToyModelCoronagraph
         This is a simplistic coronagraph setup where the user can specify all
         coronagraph parameters. Use this for testing coronagraph parameters
-        not defined by a Yield Input Package (files containing models of 
-        realistic coronagraph responses). 
+        not defined by a Yield Input Package (files containing models of
+        realistic coronagraph responses).
 
     -> CoronagraphYIP
-        This is a coronagraph setup that is defined by a Yield Input Package (YIP), 
+        This is a coronagraph setup that is defined by a Yield Input Package (YIP),
         which contains models of realistic coronagraph responses. User this for
-        testing specific coronagraph cases. Requires a path to a YIP. 
+        testing specific coronagraph cases. Requires a path to a YIP.
 
     Attributes:
     -----------
@@ -382,18 +382,17 @@
         "pixscale": 0.25,  # lambd/D
         "minimum_IWA": 2.0 * LAMBDA_D,  # smallest WA to allow (lambda/D) (scalar)
         "maximum_OWA": 100.0 * LAMBDA_D,  # largest WA to allow (lambda/D) (scalar)
-        #"contrast": 1.05e-13,  #  noise floor contrast of coronagraph (uniform over dark hole and unitless)
+        # "contrast": 1.05e-13,  #  noise floor contrast of coronagraph (uniform over dark hole and unitless)
         "noisefloor_contrast": None,  # 0.03,  #  1 sigma systematic noise floor expressed as a multiplicative factor to the contrast (unitless)
         "noisefloor_PPF": 300.0,  # divide Istar by this to get the noise floor (unitless)
         "bandwidth": 0.2,  # fractional bandwidth of coronagraph (unitless)
         "nrolls": 1,  # number of rolls
-        "psf_trunc_ratio": [0.46] * DIMENSIONLESS,  # nlambda array, changed from 0.35 because this works better, not sure why
         "coronagraph_throughput": None,
         "coronagraph_spectral_resolution": 1
         * DIMENSIONLESS,  # Set to default. It is used to limit the bandwidth if the coronagraph has a specific spectral window.
-        "nchannels": 1,  # number of channels
-        #"TLyot": 0.65
-        #* DIMENSIONLESS,  # Lyot transmission of the coronagraph and the factor of 1.6 is just an estimate, used for skytrans}
+        "nchannels": 2,  # number of channels
+        # "TLyot": 0.65
+        # * DIMENSIONLESS,  # Lyot transmission of the coronagraph and the factor of 1.6 is just an estimate, used for skytrans}
         "az_avg": True,  # azimuthally average the contrast maps and noise floor if True
     }
 
@@ -480,7 +479,6 @@
             * self.DEFAULT_CONFIG["pixscale"]
         )
 
-<<<<<<< HEAD
         # Get PSF Truncation ratio from Observation
         # TODO implement photap_rad option too
         # TODO coronagraph needs it as an array, but it will be 1-dimensional. Reduce dimensions
@@ -488,8 +486,6 @@
             [mediator.get_observation_parameter("psf_trunc_ratio")]
         )
 
-=======
->>>>>>> 1a7c7aac
         self.DEFAULT_CONFIG["npsfratios"] = len(self.DEFAULT_CONFIG["psf_trunc_ratio"])
 
         omega_lod = np.zeros(
@@ -513,9 +509,7 @@
         temp_omega_lod = np.zeros((noffsets, self.DEFAULT_CONFIG["npsfratios"]))
         temp_photap_frac = np.zeros((noffsets, self.DEFAULT_CONFIG["npsfratios"]))
         resolvingfactor = int(np.ceil(self.DEFAULT_CONFIG["pixscale"] / 0.05))
-        temppixomegalod = (
-            self.DEFAULT_CONFIG["pixscale"] / resolvingfactor
-        ) ** 2  
+        temppixomegalod = (self.DEFAULT_CONFIG["pixscale"] / resolvingfactor) ** 2
         resolvedPSFs = np.empty(
             (
                 noffsets,
@@ -638,7 +632,6 @@
                 )
             self.DEFAULT_CONFIG["Istar"] = tempIstar / ntheta
             self.DEFAULT_CONFIG["noisefloor"] = tempnoisefloor / ntheta
-
 
         # ***** REPLACE PARAMETERS WITH USER-SPECIFIED ONES ****
         # TODO for coronagraph, allow replacement only in terms of scaling factors?
