from abc import ABC, abstractmethod
import numpy as np
from .. import utils
import astropy.units as u
from ..units import *


class Telescope(ABC):
    """
    A class representing a telescope for astronomical observations.

    This class provides methods to initialize and configure a telescope
    for simulating observations of exoplanets and their host stars.

    Attributes
    ----------
    diameter : float
        Circumscribed diameter of the telescope aperture in meters.
    Area : float
        Effective collecting area of the telescope in square meters.
    toverhead_fixed : float
        Fixed overhead time in seconds.
    toverhead_multi : float
        Multiplicative overhead time.
    telescope_throughput : numpy.ndarray
        Array of throughput values.
    temperature : float
        Temperature of the warm optics.
    Tcontam : float
        Effective throughput factor to budget for contamination.
    """

    @abstractmethod
    def load_configuration(self):
        pass  # pragma: no cover

    def validate_configuration(self):
        """
        Check that mandatory variables are there and have the right format.
        There can be other variables, but they are not needed for the calculation.
        """
        expected_args = {
            "diameter": LENGTH,
            "Area": LENGTH**2,
            "toverhead_fixed": TIME,
            "toverhead_multi": DIMENSIONLESS,
            "telescope_throughput": DIMENSIONLESS,
            "temperature": TEMPERATURE,
            "Tcontam": DIMENSIONLESS,
        }

        utils.validate_attributes(self, expected_args)

        # for arg, expected_unit in expected_args.items():
        #     if not hasattr(self, arg):
        #         raise AttributeError(f"Telescope is missing attribute: {arg}")
        #     value = getattr(self, arg)
        #     if not isinstance(value, u.Quantity):
        #         raise TypeError(f"Telescope attribute {arg} should be a Quantity")
        #     if not value.unit == expected_unit:
        #         raise ValueError(
        #             f"Telescope attribute {arg} has incorrect units. Expected {expected_unit}, got {value.unit}"
        #         )


class ToyModelTelescope(Telescope):
    """
    A toy model telescope class that extends the base Telescope class.

    This class represents a simplified telescope model for use in simulations.
    """

    DEFAULT_CONFIG = {
        "diameter": 7.87 * LENGTH,  # circumscribed diameter of aperture (m, scalar)
        "unobscured_area": (1.0 - 0.121),  # unobscured area (percentage,scalar)
        "toverhead_fixed": 8.25e3 * TIME,  # fixed overhead time (seconds,scalar)
        "toverhead_multi": 1.1 * DIMENSIONLESS,  # multiplicative overhead time (scalar)
        "telescope_throughput": [0.823]
        * DIMENSIONLESS,  # Optical throughput (nlambd array) [made up from EAC1-ish]
        "temperature": 290 * TEMPERATURE,
        "Tcontam": 0.95 * DIMENSIONLESS,
    }

    def __init__(self, path=None, keyword=None):
        self.path = path
        self.keyword = keyword

    def load_configuration(self, parameters, mediator) -> None:
        """
        Load configuration parameters for the simulation from a dictionary of
        parameters that was read from the input file. If not provided, use default values.

        Parameters
        ----------
        parameters : dict
            A dictionary containing simulation parameters including target star
            parameters, planet parameters, and observational parameters.
        ALL OF THE CLASSES
        Returns
        -------
        None
        """
        # Load parameters, use defaults if not provided
        utils.fill_parameters(self, parameters, self.DEFAULT_CONFIG)

        # Convert to numpy array when appropriate
        array_params = [
            "telescope_throughput",
        ]
        utils.convert_to_numpy_array(self, array_params)

        # Derived parameters
        # effective collecting area of telescope (m^2) # scalar
        self.Area = np.single(np.pi) / 4.0 * self.diameter**2.0 * self.unobscured_area


class EACTelescope(Telescope):
    """
    A toy model telescope class that extends the base Telescope class.

    This class represents a simplified telescope model for use in simulations.
    """

    DEFAULT_CONFIG = {
        "diameter": None,  # circumscribed diameter of aperture (m, scalar)
        "unobscured_area": 1.0,  # unobscured area (percentage,scalar) ### NOTE default for now
        "toverhead_fixed": 8.25e3
        * TIME,  # fixed overhead time (seconds,scalar) ### NOTE default for now
        "toverhead_multi": 1.1
        * DIMENSIONLESS,  # multiplicative overhead time (scalar) ### NOTE default for now
        "telescope_throughput": None,  # Optical throughput (nlambd array)
        "Tcontam": 1.0
        * DIMENSIONLESS,  # Effective throughput factor to budget for contamination; NOTE: missing from YAML files
        "temperature": 290
        * TEMPERATURE,  # Temperature of the warm optics; NOTE: missing from YAML files
    }

    def __init__(self, path=None, keyword=None):
        self.path = path
        self.keyword = keyword

    def load_configuration(self, parameters, mediator) -> None:
        """
        Load configuration parameters for the simulation from a dictionary of
        parameters that was read from the input file. If not provided, use default values.

        Parameters
        ----------
        parameters : dict
            A dictionary containing simulation parameters including target star
            parameters, planet parameters, and observational parameters.
        ALL OF THE CLASSES
        Returns
        -------
        None
        """
        # Check on possible modes
        if parameters["observing_mode"] not in ["IFS", "IMAGER"]:
            raise KeyError(
                f"Unsupported observing mode: {parameters['observing_mode']}"
            )

        from eacy import load_telescope

        # **** LOAD DEFAULTS FROM EAC YAML FILES AND UPDATE DEFAULT CONFIG ****

        # Load parameters from YAML files
        telescope_params = load_telescope(self.keyword).__dict__

        if parameters["observing_mode"] == "IMAGER":
            wavelength_range = [
                mediator.get_observation_parameter("wavelength")
                * (1 - 0.5 * mediator.get_coronagraph_parameter("bandwidth")),
                mediator.get_observation_parameter("wavelength")
                * (1 + 0.5 * mediator.get_coronagraph_parameter("bandwidth")),
            ] * WAVELENGTH

            telescope_params = utils.average_over_bandpass(
                telescope_params, wavelength_range
            )

        elif parameters["observing_mode"] == "IFS":
            # interpolate telescope throughput onto native wavelength grid
<<<<<<< HEAD
            telescope_params = parse_input.interpolate_over_bandpass(
                telescope_params, mediator.get_observation_parameter("wavelength")
            )
        else:
            raise ValueError(
                f"Unsupported observing mode: {parameters['observing_mode']}"
=======
            telescope_params = utils.interpolate_over_bandpass(
                telescope_params, mediator.get_observation_parameter("wavelength")
>>>>>>> 3a0ae76c
            )

        # Load parameters that you need from the YAML files
        self.DEFAULT_CONFIG["diameter"] = telescope_params["diam_circ"] * LENGTH

        # Ensure telescope_throughput has dimensions nlambda
        if np.isscalar(telescope_params["total_tele_refl"]):
            self.DEFAULT_CONFIG["telescope_throughput"] = (
                np.array([telescope_params["total_tele_refl"]]) * DIMENSIONLESS
            )
        else:
            self.DEFAULT_CONFIG["telescope_throughput"] = (
                np.array(telescope_params["total_tele_refl"]) * DIMENSIONLESS
            )
        # ****** Update Default Config when necessary ******
        # TODO: wavelength_range probably should not depend on the coronagraph bandwidth; let's discuss
        # the coronagraph module needs the telescope module to be initialized first to get the telescope diameter

        # Load parameters, use defaults if not provided
        utils.fill_parameters(self, parameters, self.DEFAULT_CONFIG)

        # Derived parameters
        # effective collecting area of telescope (m^2) # scalar
        self.Area = np.single(np.pi) / 4.0 * self.diameter**2.0 * self.unobscured_area<|MERGE_RESOLUTION|>--- conflicted
+++ resolved
@@ -181,17 +181,8 @@
 
         elif parameters["observing_mode"] == "IFS":
             # interpolate telescope throughput onto native wavelength grid
-<<<<<<< HEAD
-            telescope_params = parse_input.interpolate_over_bandpass(
-                telescope_params, mediator.get_observation_parameter("wavelength")
-            )
-        else:
-            raise ValueError(
-                f"Unsupported observing mode: {parameters['observing_mode']}"
-=======
             telescope_params = utils.interpolate_over_bandpass(
                 telescope_params, mediator.get_observation_parameter("wavelength")
->>>>>>> 3a0ae76c
             )
 
         # Load parameters that you need from the YAML files
