--- conflicted
+++ resolved
@@ -360,11 +360,7 @@
         "angdiam": 0.01,  # NOTE: added this to match angdiam elsewhere in code
         "minimum_IWA": 2.0 * LAMBDA_D,  # smallest WA to allow (lambda/D) (scalar)
         "maximum_OWA": 100.0 * LAMBDA_D,  # largest WA to allow (lambda/D) (scalar)
-<<<<<<< HEAD
-        "contrast": 1.05e-13,  # noise floor contrast of coronagraph (uniform over dark hole and unitless)
-=======
         "contrast": 1.05e-13,  #  noise floor contrast of coronagraph (uniform over dark hole and unitless)
->>>>>>> 0218318c
         "noisefloor_factor": 0.03,  #  1 sigma systematic noise floor expressed as a multiplicative factor to the contrast (unitless)
         "bandwidth": 0.2,  # fractional bandwidth of coronagraph (unitless)
         "nrolls": 1,  # number of rolls
@@ -529,7 +525,6 @@
         for z in range(len(self.DEFAULT_CONFIG["angdiams"])):
             self.DEFAULT_CONFIG["Istar"][:, :, z] = Istar
 
-<<<<<<< HEAD
         # TODO: calculate noisefloor. Corey is working on this functionality for yippy that we can implement later.
         # by default, the noise floor is zero unless a second realization of stellar intensity is given in the YIP
         # currently I do not have a YIP with a second Istar realization, so I cannot develop this part yet.
@@ -578,19 +573,4 @@
                     setattr(self, key, user_value)
             else:
                 # Use default value
-                setattr(self, key, default_value)
-=======
-        self.PSFpeak = (
-            0.025 * self.TLyot
-        )  # this is an approximation based on PAPLC results
-        
-        self.noisefloor = (
-            self.noisefloor_factor * self.contrast
-        )  # 1 sigma systematic noise floor expressed as a contrast (uniform over dark hole and unitless) # scalar
-        n_floor = np.full((self.npix, self.npix), self.noisefloor * self.PSFpeak)
-        self.noisefloor = (
-            np.zeros((self.npix, self.npix, len(self.angdiams))) * DIMENSIONLESS
-        )
-        for z in range(len(self.angdiams)):
-            self.noisefloor[:, :, z] = n_floor        
->>>>>>> 0218318c
+                setattr(self, key, default_value)